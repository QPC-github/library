// Copyright 2011 Google Inc. All Rights Reserved.
//
// Licensed under the Apache License, Version 2.0 (the "License");
// you may not use this file except in compliance with the License.
// You may obtain a copy of the License at
//
//      http://www.apache.org/licenses/LICENSE-2.0
//
// Unless required by applicable law or agreed to in writing, software
// distributed under the License is distributed on an "AS IS" BASIS,
// WITHOUT WARRANTIES OR CONDITIONS OF ANY KIND, either express or implied.
// See the License for the specific language governing permissions and
// limitations under the License.

package com.google.enterprise.adaptor;

import com.google.common.util.concurrent.ThreadFactoryBuilder;

import com.sun.net.httpserver.Filter;
import com.sun.net.httpserver.HttpContext;
import com.sun.net.httpserver.HttpExchange;
import com.sun.net.httpserver.HttpHandler;
import com.sun.net.httpserver.HttpServer;
import com.sun.net.httpserver.HttpsServer;

import org.opensaml.DefaultBootstrap;
import org.opensaml.xml.ConfigurationException;

import java.io.*;
import java.lang.reflect.Method;
import java.net.*;
import java.security.*;
import java.security.cert.CertificateException;
import java.util.*;
import java.util.concurrent.*;
import java.util.concurrent.atomic.AtomicInteger;
import java.util.logging.Level;
import java.util.logging.Logger;

/** This class handles the communications with GSA. */
public final class GsaCommunicationHandler {
  private static final Logger log
      = Logger.getLogger(GsaCommunicationHandler.class.getName());

  private final Adaptor adaptor;
  private final Config config;
  private final Journal journal;
  /**
   * Cron-style scheduler. Available for other uses, but necessary for
   * scheduling {@link docIdFullPusher}. Tasks should execute quickly, to allow
   * shutting down promptly.
   */
  private CronScheduler scheduler;
  /**
   * Runnable to be called for doing a full push of {@code DocId}s. It only
   * permits one invocation at a time. If multiple simultaneous invocations
   * occur, all but the first will log a warning and return immediately.
   */
  private final OneAtATimeRunnable docIdFullPusher = new OneAtATimeRunnable(
      new PushRunnable(), new AlreadyRunningRunnable());
  /**
   * Runnable to be called for doing incremental feed pushes. It is only
   * set if the Adaptor supports incremental updates. Otherwise, it's null.
   */
  private OneAtATimeRunnable docIdIncrementalPusher;
  /**
   * Schedule identifier for {@link #sendDocIds}.
   */
  private Future<?> sendDocIdsFuture;
  private HttpServerScope scope;
  private SessionManager<HttpExchange> sessionManager;
  /**
   * Executor for scheduling tasks in the future. These tasks <em>must</em>
   * complete quickly, as the executor purposely is single-threaded.
   *
   * <p>The reason tasks must finish quickly is that the
   * ScheduledExecutorService implementation provided by Java is a fixed-size
   * thread pool. In addition, fixed-rate (as opposed to fixed-delay) events
   * "pile up" when the runnable takes a long time to complete. Thus, using the
   * scheduleExecutor for longer processing effectively requires a dedicated
   * thread (because the pool is fixed-size) as well as runs into the event
   * "pile up" issue.
   */
  private ScheduledExecutorService scheduleExecutor;
  /**
   * Executor for performing work in the background. This executor is general
   * purpose and is commonly used in conjunction with {@link #scheduleExecutor}.
   */
  private ExecutorService backgroundExecutor;
  private final DocIdCodec docIdCodec;
  private DocIdSender docIdSender;
  private Dashboard dashboard;
  private SensitiveValueCodec secureValueCodec;
  private SamlIdentityProvider samlIdentityProvider;
  /**
   * Used to stop startup prematurely. This allows cancelling an already-running
   * start(). If start fails, a stale shuttingDownLatch can remain, thus it does
   * not provide any information as to whether a start() call is running.
   */
  private volatile CountDownLatch shuttingDownLatch;
  /**
   * Used to stop startup prematurely. When greater than 0, start() should abort
   * immediately because stop() is currently processing. This allows cancelling
   * new start() calls before stop() is done processing.
   */
  private final AtomicInteger shutdownCount = new AtomicInteger();
  private ShutdownWaiter waiter;
  private final List<Filter> commonFilters = Arrays.asList(new Filter[] {
    new AbortImmediatelyFilter(),
    new LoggingFilter(),
    new InternalErrorFilter(),
  });

  public GsaCommunicationHandler(Adaptor adaptor, Config config) {
    this.adaptor = adaptor;
    this.config = config;

    journal = new Journal(config.isJournalReducedMem());
    docIdCodec = new DocIdCodec(config);
  }

  /** Starts listening for communications from GSA. */
  public synchronized void start(HttpServer server, HttpServer dashboardServer)
      throws IOException, InterruptedException {
    if (this.scope != null) {
      throw new IllegalStateException("Already listening");
    }
    if (server == null || dashboardServer == null) {
      throw new NullPointerException();
    }
    if (server instanceof HttpsServer
        != dashboardServer instanceof HttpsServer) {
      throw new IllegalArgumentException(
          "Both servers must be HttpServers or both HttpsServers");
    }
    shuttingDownLatch = new CountDownLatch(1);
    if (shutdownCount.get() > 0) {
      shuttingDownLatch = null;
      return;
    }

    boolean secure = server instanceof HttpsServer;
    if (secure != config.isServerSecure()) {
      config.setValue("server.secure", "" + secure);
    }
    KeyPair key = null;
    try {
      key = getKeyPair(config.getServerKeyAlias());
    } catch (IOException ex) {
      // The exception is only fatal if we are in secure mode.
      if (secure) {
        throw ex;
      }
    } catch (RuntimeException ex) {
      // The exception is only fatal if we are in secure mode.
      if (secure) {
        throw ex;
      }
    }
    secureValueCodec = new SensitiveValueCodec(key);

    int port = server.getAddress().getPort();
    if (port != config.getServerPort()) {
        config.setValue("server.port", "" + port);
    }

    scope = new HttpServerScope(server);
    waiter = new ShutdownWaiter();

    scheduleExecutor = Executors.newSingleThreadScheduledExecutor(
        new ThreadFactoryBuilder().setDaemon(true).setNameFormat("schedule")
        .build());
    // The cachedThreadPool implementation created here is considerably better
    // than using ThreadPoolExecutor. ThreadPoolExecutor does not create threads
    // as would be expected from a thread pool.
    backgroundExecutor = Executors.newCachedThreadPool(
        new ThreadFactoryBuilder().setDaemon(true).setNameFormat("background")
        .build());

    sessionManager = new SessionManager<HttpExchange>(
          new SessionManager.HttpExchangeClientStore("sessid_" + port, secure),
          30 * 60 * 1000 /* session lifetime: 30 minutes */,
          5 * 60 * 1000 /* max cleanup frequency: 5 minutes */);

    config.addConfigModificationListener(new GsaConfigModListener());

    GsaFeedFileSender fileSender = new GsaFeedFileSender(config);
    GsaFeedFileMaker fileMaker = new GsaFeedFileMaker(docIdCodec,
        config.isGsa614FeedWorkaroundEnabled(),
        config.isGsa70AuthMethodWorkaroundEnabled());
    docIdSender
        = new DocIdSender(fileMaker, fileSender, journal, config, adaptor);

    dashboard = new Dashboard(config, this, journal, sessionManager,
        secureValueCodec, adaptor);

    // We are about to start the Adaptor, so anything available through
    // AdaptorContext or other means must be initialized at this point. Any
    // reference to 'adaptor' before this point must be done very carefully to
    // ensure it doesn't call the adaptor until after Adaptor.init() completes.

    long sleepDurationMillis = 1000;
    // An hour.
    long maxSleepDurationMillis = 60 * 60 * 1000;
    // Loop until 1) the adaptor starts successfully, 2) stop() is called, or
    // 3) Thread.interrupt() is called on this thread (which we don't do).
    // Retrying to start the adaptor is helpful in cases where it needs
    // initialization data from a repository that is temporarily down; if the
    // adaptor is running as a service, we don't want to stop starting simply
    // because another computer is down while we start (which would easily be
    // the case after a power failure).
    while (true) {
      try {
        adaptor.init(new AdaptorContextImpl());
        break;
      } catch (InterruptedException ex) {
        throw ex;
      } catch (Exception ex) {
        log.log(Level.WARNING, "Failed to initialize adaptor", ex);
        if (shuttingDownLatch.await(sleepDurationMillis,
              TimeUnit.MILLISECONDS)) {
          // Shutdown initiated.
          break;
        }
        sleepDurationMillis
            = Math.min(sleepDurationMillis * 2, maxSleepDurationMillis);
        ensureLatestConfigLoaded();
      }
    }

    // Since the Adaptor has been started, we can now issue other calls to it.
    // Usages of 'adaptor' are completely safe after this point.

    // Since we are white-listing particular keys for auto-update, things aren't
    // ready enough to expose to adaptors.
    /*if (adaptor instanceof ConfigModificationListener) {
      config.addConfigModificationListener(
          (ConfigModificationListener) adaptor);
    }*/

    AuthnHandler authnHandler = null;
    if (secure) {
      bootstrapOpenSaml();
      SamlMetadata metadata = new SamlMetadata(config.getServerHostname(),
          config.getServerPort(), config.getGsaHostname());

      if (adaptor instanceof AuthnAdaptor) {
        log.config("Adaptor is an AuthnAdaptor; enabling adaptor-based "
            + "authentication");
        samlIdentityProvider = new SamlIdentityProvider(
            (AuthnAdaptor) adaptor, metadata, key);
        addFilters(scope.createContext("/samlip",
            samlIdentityProvider.getSingleSignOnHandler()));
      } else {
        log.config("Adaptor is not an AuthnAdaptor; not enabling adaptor-based "
            + "authentication");
      }
      addFilters(scope.createContext("/samlassertionconsumer",
          new SamlAssertionConsumerHandler(sessionManager)));
      authnHandler = new AuthnHandler(sessionManager, metadata, key);
      addFilters(scope.createContext("/saml-authz", new SamlBatchAuthzHandler(
          adaptor, docIdCodec, metadata)));
    }
    Watchdog watchdog = new Watchdog(config.getAdaptorDocContentTimeoutMillis(),
        scheduleExecutor);
<<<<<<< HEAD
    DocumentHandler docHandler = new DocumentHandler(
        docIdCodec, docIdCodec, journal, adaptor,
        config.getGsaHostname(),
        config.getServerFullAccessHosts(),
        authnHandler, sessionManager,
        createTransformPipeline(),
        config.getTransformMaxDocumentBytes(),
        config.isTransformRequired(),
        config.isServerToUseCompression(), watchdog,
        new AsyncPusherImpl(), 
        config.sendDocControlsHeader());
    String handlerPath = config.getServerBaseUri().getPath()
        + config.getServerDocIdPath();
    addFilters(scope.createContext(handlerPath, docHandler));
=======
    AsyncDocIdSender asyncDocIdSender = new AsyncDocIdSender(docIdSender,
        config.getFeedMaxUrls() /* batch size */,
        5 /* max latency */, TimeUnit.MINUTES,
        2 * config.getFeedMaxUrls() /* queue size */);
    backgroundExecutor.execute(waiter.runnable(asyncDocIdSender.worker()));
    addFilters(scope.createContext(config.getServerBaseUri().getPath()
        + config.getServerDocIdPath(),
        new DocumentHandler(docIdCodec, docIdCodec, journal, adaptor,
                            config.getGsaHostname(),
                            config.getServerFullAccessHosts(),
                            authnHandler, sessionManager,
                            createTransformPipeline(),
                            config.getTransformMaxDocumentBytes(),
                            config.isTransformRequired(),
                            config.isServerToUseCompression(), watchdog,
                            asyncDocIdSender)));
>>>>>>> 65973375

    // Start communicating with other services. As a general rule, by this time
    // we want all services we provide to be up and running. However, note that
    // the adaptor may have started sending feeds as soon as we called init(),
    // and that is "okay." In addition, the HttpServer we were provided may not
    // have been started yet.

    scheduler = new CronScheduler(scheduleExecutor);
    sendDocIdsFuture = scheduler.schedule(
        config.getAdaptorFullListingSchedule(),
        waiter.runnable(new BackgroundRunnable(docIdFullPusher)));

    if (adaptor instanceof PollingIncrementalAdaptor) {
      docIdIncrementalPusher = new OneAtATimeRunnable(
          new IncrementalPushRunnable((PollingIncrementalAdaptor) adaptor),
          new AlreadyRunningRunnable());

      scheduleExecutor.scheduleAtFixedRate(
          waiter.runnable(new BackgroundRunnable(docIdIncrementalPusher)),
          0,
          config.getAdaptorIncrementalPollPeriodMillis(),
          TimeUnit.MILLISECONDS);
    }

    dashboard.start(dashboardServer);

    shuttingDownLatch = null;
  }

  private TransformPipeline createTransformPipeline() {
    return createTransformPipeline(config.getTransformPipelineSpec());
  }

  static TransformPipeline createTransformPipeline(
      List<Map<String, String>> pipelineConfig) {
    List<DocumentTransform> elements = new LinkedList<DocumentTransform>();
    for (Map<String, String> element : pipelineConfig) {
      final String name = element.get("name");
      final String confPrefix = "transform.pipeline." + name + ".";
      String factoryMethodName = element.get("factoryMethod");
      if (factoryMethodName == null) {
        throw new RuntimeException(
            "Missing " + confPrefix + "factoryMethod configuration setting");
      }
      int sepIndex = factoryMethodName.lastIndexOf(".");
      if (sepIndex == -1) {
        throw new RuntimeException("Could not separate method name from class "
            + "name");
      }
      String className = factoryMethodName.substring(0, sepIndex);
      String methodName = factoryMethodName.substring(sepIndex + 1);
      log.log(Level.FINE, "Split {0} into class {1} and method {2}",
          new Object[] {factoryMethodName, className, methodName});
      Class<?> klass;
      try {
        klass = Class.forName(className);
      } catch (ClassNotFoundException ex) {
        throw new RuntimeException(
            "Could not load class for transform " + name, ex);
      }
      Method method;
      try {
        method = klass.getDeclaredMethod(methodName, Map.class);
      } catch (NoSuchMethodException ex) {
        throw new RuntimeException("Could not find method " + methodName
            + " on class " + className, ex);
      }
      log.log(Level.FINE, "Found method {0}", new Object[] {method});
      Object o;
      try {
        o = method.invoke(null, Collections.unmodifiableMap(element));
      } catch (Exception ex) {
        throw new RuntimeException("Failure while running factory method "
            + factoryMethodName, ex);
      }
      if (!(o instanceof DocumentTransform)) {
        throw new ClassCastException(o.getClass().getName()
            + " is not an instance of DocumentTransform");
      }
      DocumentTransform transform = (DocumentTransform) o;
      elements.add(transform);
    }
    // If we created an empty pipeline, then we don't need the pipeline at all.
    return elements.size() > 0 ? new TransformPipeline(elements) : null;
  }

  /**
   * Retrieve our default KeyPair from the default keystore. The key should have
   * the same password as the keystore.
   */
  private static KeyPair getKeyPair(String alias) throws IOException {
    final String keystoreKey = "javax.net.ssl.keyStore";
    final String keystorePasswordKey = "javax.net.ssl.keyStorePassword";
    String keystore = System.getProperty(keystoreKey);
    String keystoreType = System.getProperty("javax.net.ssl.keyStoreType",
                                             KeyStore.getDefaultType());
    String keystorePassword = System.getProperty(keystorePasswordKey);

    if (keystore == null) {
      throw new NullPointerException("You must set " + keystoreKey);
    }
    if (keystorePassword == null) {
      throw new NullPointerException("You must set " + keystorePasswordKey);
    }

    return getKeyPair(alias, keystore, keystoreType, keystorePassword);
  }

  static KeyPair getKeyPair(String alias, String keystoreFile,
      String keystoreType, String keystorePasswordStr) throws IOException {
    PrivateKey privateKey;
    PublicKey publicKey;
    try {
      KeyStore ks = KeyStore.getInstance(keystoreType);
      InputStream ksis = new FileInputStream(keystoreFile);
      char[] keystorePassword = keystorePasswordStr == null ? null
          : keystorePasswordStr.toCharArray();
      try {
        ks.load(ksis, keystorePassword);
      } catch (NoSuchAlgorithmException ex) {
        throw new RuntimeException(ex);
      } catch (CertificateException ex) {
        throw new RuntimeException(ex);
      } finally {
        ksis.close();
      }
      Key key = null;
      try {
        key = ks.getKey(alias, keystorePassword);
      } catch (NoSuchAlgorithmException ex) {
        throw new RuntimeException(ex);
      } catch (UnrecoverableKeyException ex) {
        throw new RuntimeException(ex);
      }
      if (key == null) {
        throw new IllegalStateException("Could not find key for alias '"
                                        + alias + "'");
      }
      privateKey = (PrivateKey) key;
      publicKey = ks.getCertificate(alias).getPublicKey();
    } catch (KeyStoreException ex) {
      throw new RuntimeException(ex);
    }
    return new KeyPair(publicKey, privateKey);
  }

  // Useful as a separate method during testing.
  static void bootstrapOpenSaml() {
    try {
      DefaultBootstrap.bootstrap();
    } catch (ConfigurationException ex) {
      throw new RuntimeException(ex);
    }
  }

  /**
   * Stop the current services, allowing up to {@code maxDelay} seconds for
   * things to shutdown.
   */
  public void stop(long time, TimeUnit unit) {
    // Prevent new start()s.
    shutdownCount.incrementAndGet();
    try {
      CountDownLatch latch = shuttingDownLatch;
      if (latch != null) {
        // Cause existing start() to begin cancelling.
        latch.countDown();
      }
      realStop(time, unit);
    } finally {
      // Permit new start()s.
      shutdownCount.decrementAndGet();
    }
  }

  private synchronized void realStop(long time, TimeUnit unit) {
    if (scope != null) {
      scope.close();
    }
    if (dashboard != null) {
      dashboard.stop();
    }
    if (scheduleExecutor != null) {
      scheduleExecutor.shutdownNow();
    }
    if (backgroundExecutor != null) {
      backgroundExecutor.shutdownNow();
    }
    if (waiter != null) {
      try {
        waiter.shutdown(time, unit);
      } catch (InterruptedException ex) {
        Thread.currentThread().interrupt();
      }
    }
    try {
      adaptor.destroy();
    } finally {
      // Wait until after adaptor.destroy() to set things to null, so that the
      // AdaptorContext is usable until the very end.
      sendDocIdsFuture = null;
      scheduler = null;
      scope = null;
      dashboard = null;
      scheduleExecutor = null;
      backgroundExecutor = null;
      waiter = null;
      sessionManager = null;
    }
  }

  /**
   * Ensure there is a push running right now. This schedules a new push if one
   * is not already running. Returns {@code true} if it starts a new push, and
   * {@code false} otherwise.
   */
  public boolean checkAndScheduleImmediatePushOfDocIds() {
    if (docIdFullPusher.isRunning()) {
      return false;
    }
    // This check-then-execute permits a race between checking and starting the
    // runnable, but it shouldn't be a major issue since the caller wanted a
    // push to start right now, and one "just started."
    backgroundExecutor.execute(waiter.runnable(docIdFullPusher));
    return true;
  }

  /**
   * Perform an push of incremental changes. This works only for adaptors that
   * support incremental polling (implements {@link PollingIncrementalAdaptor}.
   */
  public synchronized boolean checkAndScheduleIncrementalPushOfDocIds() {
    if (docIdIncrementalPusher == null) {
      throw new IllegalStateException(
          "This adaptor does not support incremental push");
    }

    if (docIdIncrementalPusher.isRunning()) {
      return false;
    }
    // This permits a race between checking and starting the runnable, but it
    // shouldn't be a major issue since the caller wanted a push to start right
    // now, and one "just started."
    backgroundExecutor.execute(waiter.runnable(docIdIncrementalPusher));
    return true;
  }

  boolean ensureLatestConfigLoaded() {
    try {
      return config.ensureLatestConfigLoaded();
    } catch (Exception ex) {
      log.log(Level.WARNING, "Error while trying to reload configuration",
              ex);
      return false;
    }
  }

  HttpContext addFilters(HttpContext context) {
    context.getFilters().add(waiter.filter());
    context.getFilters().addAll(commonFilters);
    return context;
  }

  /**
   * Runnable that calls {@link DocIdSender#pushDocIds}.
   */
  private class PushRunnable implements Runnable {
    private volatile GetDocIdsErrorHandler handler
        = new DefaultGetDocIdsErrorHandler();

    @Override
    public void run() {
      try {
        docIdSender.pushFullDocIdsFromAdaptor(handler);
      } catch (InterruptedException ex) {
        Thread.currentThread().interrupt();
      }
    }

    public void setGetDocIdsErrorHandler(GetDocIdsErrorHandler handler) {
      if (handler == null) {
        throw new NullPointerException();
      }
      this.handler = handler;
    }

    public GetDocIdsErrorHandler getGetDocIdsErrorHandler() {
      return handler;
    }
  }

  /**
   * Runnable that performs incremental feed push.
   */
  private class IncrementalPushRunnable implements Runnable {
    private volatile GetDocIdsErrorHandler handler
        = new DefaultGetDocIdsErrorHandler();
    private PollingIncrementalAdaptor adaptor;

    public IncrementalPushRunnable(PollingIncrementalAdaptor adaptor) {
      this.adaptor = adaptor;
    }

    @Override
    public void run() {
      try {
        docIdSender.pushIncrementalDocIdsFromAdaptor(handler);
      } catch (InterruptedException ex) {
        Thread.currentThread().interrupt();
      } catch (Exception ex) {
        log.log(Level.WARNING, "Exception during incremental polling", ex);
      }
    }

    public void setGetDocIdsErrorHandler(GetDocIdsErrorHandler handler) {
      if (handler == null) {
        throw new NullPointerException();
      }
      this.handler = handler;
    }

    public GetDocIdsErrorHandler getGetDocIdsErrorHandler() {
      return handler;
    }
}

  /**
   * Runnable that logs an error that {@link PushRunnable} is already executing.
   */
  private class AlreadyRunningRunnable implements Runnable {
    @Override
    public void run() {
      log.warning("Skipping scheduled push of docIds. The previous invocation "
                  + "is still running.");
    }
  }

  /**
   * Runnable that when invoked executes the delegate with {@link
   * #backgroundExecutor} and then returns before completion. That implies that
   * uses of this class must ensure they do not add an instance directly to
   * {@link #backgroundExecutor}, otherwise an odd infinite loop will occur.
   */
  private class BackgroundRunnable implements Runnable {
    private final Runnable delegate;

    public BackgroundRunnable(Runnable delegate) {
      this.delegate = delegate;
    }

    @Override
    public void run() {
      // Wrap with waiter.runnable() every time instead of in constructor to aid
      // auditing the code for "ShutdownWaiter correctness."
      backgroundExecutor.execute(waiter.runnable(delegate));
    }
  }

  private class GsaConfigModListener implements ConfigModificationListener {
    @Override
    public void configModified(ConfigModificationEvent ev) {
      Set<String> modifiedKeys = ev.getModifiedKeys();
      synchronized (GsaCommunicationHandler.this) {
        if (modifiedKeys.contains("adaptor.fullListingSchedule")
            && sendDocIdsFuture != null) {
          String schedule = ev.getNewConfig().getAdaptorFullListingSchedule();
          try {
            scheduler.reschedule(sendDocIdsFuture, schedule);
          } catch (IllegalArgumentException ex) {
            log.log(Level.WARNING, "Invalid schedule pattern", ex);
          }
        }
      }

      // List of "safe" keys that can be updated without a restart.
      List<String> safeKeys = Arrays.asList("adaptor.fullListingSchedule");
      // Set of "unsafe" keys that have been modified.
      Set<String> modifiedKeysRequiringRestart
          = new HashSet<String>(modifiedKeys);
      modifiedKeysRequiringRestart.removeAll(safeKeys);
      // If there are modified "unsafe" keys, then we restart things to make
      // sure all the code is up-to-date with the new values.
      if (!modifiedKeysRequiringRestart.isEmpty()) {
        log.warning("Unsafe configuration keys modified. To ensure a sane "
                    + "state, the adaptor is restarting.");
        HttpServer existingServer = scope.getHttpServer();
        HttpServer existingDashboardServer
            = dashboard.getScope().getHttpServer();
        stop(3, TimeUnit.SECONDS);
        try {
          start(existingServer, existingDashboardServer);
        } catch (Exception ex) {
          log.log(Level.SEVERE, "Automatic restart failed", ex);
          throw new RuntimeException(ex);
        }
      }
    }
  }

  /**
   * This class is thread-safe.
   */
  private class AdaptorContextImpl implements AdaptorContext {
    @Override
    public Config getConfig() {
      return config;
    }

    @Override
    public DocIdPusher getDocIdPusher() {
      return docIdSender;
    }

    @Override
    public DocIdEncoder getDocIdEncoder() {
      return docIdCodec;
    }

    @Override
    public void addStatusSource(StatusSource source) {
      dashboard.addStatusSource(source);
    }

    @Override
    public void removeStatusSource(StatusSource source) {
      dashboard.removeStatusSource(source);
    }

    @Override
    public void setGetDocIdsFullErrorHandler(GetDocIdsErrorHandler handler) {
      ((PushRunnable) docIdFullPusher.getRunnable())
          .setGetDocIdsErrorHandler(handler);
    }

    @Override
    public GetDocIdsErrorHandler getGetDocIdsFullErrorHandler() {
      return ((PushRunnable) docIdFullPusher.getRunnable())
          .getGetDocIdsErrorHandler();
    }

    @Override
    public void setGetDocIdsIncrementalErrorHandler(
        GetDocIdsErrorHandler handler) {
      ((PushRunnable) docIdFullPusher.getRunnable())
          .setGetDocIdsErrorHandler(handler);
    }

    @Override
    public GetDocIdsErrorHandler getGetDocIdsIncrementalErrorHandler() {
      return ((PushRunnable) docIdFullPusher.getRunnable())
          .getGetDocIdsErrorHandler();
    }

    @Override
    public SensitiveValueDecoder getSensitiveValueDecoder() {
      return secureValueCodec;
    }

    @Override
    public HttpContext createHttpContext(String path, HttpHandler handler) {
      return addFilters(scope.createContext(path, handler));
    }

    @Override
    public Session getUserSession(HttpExchange ex, boolean create) {
      Session session = sessionManager.getSession(ex, create);
      if (session == null) {
        return null;
      }
      final String wrappedSessionName = "wrapped-session";
      Session nsSession;
      synchronized (session) {
        nsSession = (Session) session.getAttribute(wrappedSessionName);
        if (nsSession == null) {
          nsSession = new NamespacedSession(session, "adaptor-impl-");
          session.setAttribute(wrappedSessionName, nsSession);
        }
      }
      return nsSession;
    }
  }
}<|MERGE_RESOLUTION|>--- conflicted
+++ resolved
@@ -263,7 +263,11 @@
     }
     Watchdog watchdog = new Watchdog(config.getAdaptorDocContentTimeoutMillis(),
         scheduleExecutor);
-<<<<<<< HEAD
+    AsyncDocIdSender asyncDocIdSender = new AsyncDocIdSender(docIdSender,
+        config.getFeedMaxUrls() /* batch size */,
+        5 /* max latency */, TimeUnit.MINUTES,
+        2 * config.getFeedMaxUrls() /* queue size */);
+    backgroundExecutor.execute(waiter.runnable(asyncDocIdSender.worker()));
     DocumentHandler docHandler = new DocumentHandler(
         docIdCodec, docIdCodec, journal, adaptor,
         config.getGsaHostname(),
@@ -273,29 +277,11 @@
         config.getTransformMaxDocumentBytes(),
         config.isTransformRequired(),
         config.isServerToUseCompression(), watchdog,
-        new AsyncPusherImpl(), 
+        asyncDocIdSender, 
         config.sendDocControlsHeader());
     String handlerPath = config.getServerBaseUri().getPath()
         + config.getServerDocIdPath();
     addFilters(scope.createContext(handlerPath, docHandler));
-=======
-    AsyncDocIdSender asyncDocIdSender = new AsyncDocIdSender(docIdSender,
-        config.getFeedMaxUrls() /* batch size */,
-        5 /* max latency */, TimeUnit.MINUTES,
-        2 * config.getFeedMaxUrls() /* queue size */);
-    backgroundExecutor.execute(waiter.runnable(asyncDocIdSender.worker()));
-    addFilters(scope.createContext(config.getServerBaseUri().getPath()
-        + config.getServerDocIdPath(),
-        new DocumentHandler(docIdCodec, docIdCodec, journal, adaptor,
-                            config.getGsaHostname(),
-                            config.getServerFullAccessHosts(),
-                            authnHandler, sessionManager,
-                            createTransformPipeline(),
-                            config.getTransformMaxDocumentBytes(),
-                            config.isTransformRequired(),
-                            config.isServerToUseCompression(), watchdog,
-                            asyncDocIdSender)));
->>>>>>> 65973375
 
     // Start communicating with other services. As a general rule, by this time
     // we want all services we provide to be up and running. However, note that
