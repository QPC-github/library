package templateadaptor;
import adaptorlib.*;
import java.io.IOException;
import java.io.UnsupportedEncodingException;
import java.util.List;
import java.util.ArrayList;
import java.util.logging.Logger;
/** Demonstrates what code is necessary
 *  for putting public content onto a GSA.
 *  The key operations are A) pushing document ids
 *  and B) providing the bytes of documents. */
// TODO: Link to configuration steps.
class TemplateAdaptor extends Adaptor {
  private static Logger LOG = Logger.getLogger(Adaptor.class.getName());

  /** Acquires and pushes document ids to GSA.  It's OK to push
   *  the same document ids multiple times because the operation
   *  is fast. */
  public void pushDocIds() {
    LOG.info("about to get doc ids");
    List<DocId> handles = getDocIds();
    LOG.info("about to push " + handles.size() + " doc ids");
    GsaCommunicationHandler.pushDocIds("testfeed", handles);
    LOG.info("done pushing doc ids");
  }

  /** Provides a couple mock ids.  Replace with code 
   *  that lists your repository. */
  private List<DocId> getDocIds() {
    ArrayList<DocId> mockDocIds = new ArrayList<DocId>();
    mockDocIds.add(new DocId("1001"));
    mockDocIds.add(new DocId("1002"));
    return mockDocIds;
  }

  /** Gives the bytes of a document referenced with id. Returns
   *  null if such a document doesn't exist. */
  public byte []getDocContent(DocId id) {
<<<<<<< HEAD
    if ("1001".equals(id.getUniqueId())) {
      return "Document 1001 says hello and apple orange"
          .getBytes(Config.getGsaCharacterEncoding());
    } else if ("1002".equals(id.getUniqueId())) {
      return "Document 1002 says hello and banana strawberry"
          .getBytes(Config.getGsaCharacterEncoding());
=======
    try {
      if ("1001".equals(id.getUniqueId())) {
        return "Document 1001 says hello and apple orange"
            .getBytes(Config.getGsaCharacterEncoding());
      } else if ("1002".equals(id.getUniqueId())) {
        return "Document 1002 says hello and banana strawberry"
            .getBytes(Config.getGsaCharacterEncoding());
      }
    } catch (UnsupportedEncodingException e) {
      // Expected to never happen.
      throw new RuntimeException(e);
>>>>>>> 34ec53ad
    }
    return null;
  }

  /** An example main for an adaptor. */
  public static void main(String a[]) {
    final Adaptor adaptor = new TemplateAdaptor();

    // Setup providing content:
    GsaCommunicationHandler gsa = new GsaCommunicationHandler(adaptor);
    try {
      gsa.beginListeningForContentRequests();
    } catch (IOException e) {
      throw new RuntimeException("could not start", e);
    }
    LOG.info("doc content serving started");

    // Uncomment next line to push once at program start.
    // adaptor.pushDocIds();

    // Setup regular pushing of doc ids:
    ScheduleIterator everyNite = new ScheduleOncePerDay(/*hour*/3,
        /*minute*/0, /*second*/0);
    gsa.beginPushingDocIds(everyNite);
    LOG.info("doc id pushing has been put on schedule");
  }
}

// TODO: Write SecuredByAclTemplateAdaptor.
// TODO: Write SecuredByRequestTemplateAdaptor.<|MERGE_RESOLUTION|>--- conflicted
+++ resolved
@@ -36,28 +36,15 @@
   /** Gives the bytes of a document referenced with id. Returns
    *  null if such a document doesn't exist. */
   public byte []getDocContent(DocId id) {
-<<<<<<< HEAD
     if ("1001".equals(id.getUniqueId())) {
       return "Document 1001 says hello and apple orange"
           .getBytes(Config.getGsaCharacterEncoding());
     } else if ("1002".equals(id.getUniqueId())) {
       return "Document 1002 says hello and banana strawberry"
           .getBytes(Config.getGsaCharacterEncoding());
-=======
-    try {
-      if ("1001".equals(id.getUniqueId())) {
-        return "Document 1001 says hello and apple orange"
-            .getBytes(Config.getGsaCharacterEncoding());
-      } else if ("1002".equals(id.getUniqueId())) {
-        return "Document 1002 says hello and banana strawberry"
-            .getBytes(Config.getGsaCharacterEncoding());
-      }
-    } catch (UnsupportedEncodingException e) {
-      // Expected to never happen.
-      throw new RuntimeException(e);
->>>>>>> 34ec53ad
+    } else {
+      return null;
     }
-    return null;
   }
 
   /** An example main for an adaptor. */
